{
  "name": "client",
  "private": true,
  "version": "0.0.0",
  "type": "module",
  "scripts": {
    "dev": "vite",
    "build": "tsc -b && vite build",
    "lint": "eslint .",
    "preview": "vite preview"
  },
  "dependencies": {
    "axios": "^1.8.4",
    "dotenv": "^16.4.7",
    "react": "^19.0.0",
    "react-dom": "^19.0.0",
<<<<<<< HEAD
    "react-router-dom": "^6.23.3"
=======
    "react-router-dom": "^7.5.0"
>>>>>>> c1a3e310
  },
  "devDependencies": {
    "@eslint/js": "^9.24.0",
    "@types/node": "^22.13.14",
    "@types/react": "^19.0.10",
    "@types/react-dom": "^19.0.4",
    "@vitejs/plugin-react": "^4.3.4",
    "autoprefixer": "^10.4.21",
    "eslint": "^9.24.0",
    "eslint-config-prettier": "^10.1.2",
    "eslint-plugin-prettier": "^5.2.6",
    "eslint-plugin-react": "^7.37.5",
    "eslint-plugin-react-hooks": "^5.1.0",
    "eslint-plugin-react-refresh": "^0.4.19",
    "globals": "^15.15.0",
    "postcss": "^8.5.3",
    "tailwindcss": "^3.4.1",
    "typescript": "~5.7.2",
    "typescript-eslint": "^8.30.1",
    "vite": "^6.2.0"
  }
}<|MERGE_RESOLUTION|>--- conflicted
+++ resolved
@@ -14,11 +14,7 @@
     "dotenv": "^16.4.7",
     "react": "^19.0.0",
     "react-dom": "^19.0.0",
-<<<<<<< HEAD
-    "react-router-dom": "^6.23.3"
-=======
     "react-router-dom": "^7.5.0"
->>>>>>> c1a3e310
   },
   "devDependencies": {
     "@eslint/js": "^9.24.0",
