--- conflicted
+++ resolved
@@ -30,12 +30,9 @@
   accessToken: string;
   user: User;
 }
-<<<<<<< HEAD
-=======
 
 export interface BanResponse {
   givenBy: string;
   reason: string;
   givenAt: string;
 }
->>>>>>> d6e3a8d5
