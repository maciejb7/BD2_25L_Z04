/* eslint-disable prettier/prettier */
import { logout } from "../api/api.auth";
import { isUserAdminByStorage } from "../utils/userAuthentication";

export interface SideBarOption {
  name: string;
  icon: string;
  link?: string;
  onClick?: () => void;
  active?: boolean;
  admin?: boolean;
}

/**
 * Global options for the sidebar component.
 */
const options: SideBarOption[] = [
  { name: "Dashboard", icon: "fas fa-home", link: "/dashboard" },
  { name: "Eksploruj", icon: "fas fa-compass", link: "/explore" },
  {
    name: "Pytania",
    icon: "fas fa-question-circle",
    link: "/questions",
  },
  {
    name: "Konto",
    icon: "fas fa-user",
    link: "/account-settings",
  },
  {
<<<<<<< HEAD
    name: "Hobby",
    icon: "fas fa-palette",
    link: "/hobbies",
  },
  {
    name: "książki",
    icon: "fas fa-book",
    link: "/book",
  },
  {
    name: "muzyka",
    icon: "fas fa-music",
    link: "/music",
  },
  {
    name: "filmy",
    icon: "fas fa-film",
    link: "/media",
=======
    name: "Użytkownicy",
    icon: "fas fa-user-cog",
    link: "/users-management",
    admin: true,
>>>>>>> d6e3a8d5
  },
  {
    name: "Wyloguj",
    icon: "fas fa-sign-out-alt",
    onClick: async () => await logout(),
  },
];

/**
 * Function to get the sidebar options.
 * @param activeOption - The name of the currently active option.
 * @returns The sidebar options with the active option marked.
 */
export const getSideBarOptions = (activeOption?: string) => {
  options.forEach((option) => {
    if (activeOption === option.name) option.active = true;
    else option.active = false;
  });

  return options.filter((option) => {
    if (option.admin && !isUserAdminByStorage()) {
      return false;
    }
    return true;
  });
};<|MERGE_RESOLUTION|>--- conflicted
+++ resolved
@@ -28,7 +28,12 @@
     link: "/account-settings",
   },
   {
-<<<<<<< HEAD
+    name: "Użytkownicy",
+    icon: "fas fa-user-cog",
+    link: "/users-management",
+    admin: true,
+  },
+  {
     name: "Hobby",
     icon: "fas fa-palette",
     link: "/hobbies",
@@ -47,12 +52,6 @@
     name: "filmy",
     icon: "fas fa-film",
     link: "/media",
-=======
-    name: "Użytkownicy",
-    icon: "fas fa-user-cog",
-    link: "/users-management",
-    admin: true,
->>>>>>> d6e3a8d5
   },
   {
     name: "Wyloguj",
