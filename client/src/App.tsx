<<<<<<< HEAD
import { useState } from 'react'
import { BrowserRouter as Router, Routes, Route, Link } from 'react-router-dom'
import { AuthProvider } from './contexts/AuthContext'
import MatchPreferencesPage from './pages/MatchPreferencesPage'
import './App.css'

function App() {
  const [isNavOpen, setIsNavOpen] = useState(false)

  return (
    <AuthProvider>
      <Router>
        <div className="app-container">
          <nav className="navbar">
            <div className="logo">ClingClang</div>

            <div className={`menu-toggle ${isNavOpen ? 'open' : ''}`} onClick={() => setIsNavOpen(!isNavOpen)}>
              <span></span>
              <span></span>
              <span></span>
            </div>

            <ul className={`nav-links ${isNavOpen ? 'open' : ''}`}>
              <li><Link to="/" onClick={() => setIsNavOpen(false)}>Home</Link></li>
              <li><Link to="/preferences" onClick={() => setIsNavOpen(false)}>Match Preferences</Link></li>
            </ul>
          </nav>

          <main className="main-content">
            <Routes>
              <Route path="/" element={<div className="home-page">Welcome to ClingClang!</div>} />
              <Route path="/preferences" element={<MatchPreferencesPage />} />
            </Routes>
          </main>
        </div>
      </Router>
    </AuthProvider>
  )
=======
import { BrowserRouter } from "react-router-dom";
import PublicRouter from "./routes/PublicRouter";

function App() {
  return (
    <BrowserRouter>
      <PublicRouter />
    </BrowserRouter>
  );
>>>>>>> c1a3e310
}

export default App;<|MERGE_RESOLUTION|>--- conflicted
+++ resolved
@@ -1,53 +1,12 @@
-<<<<<<< HEAD
-import { useState } from 'react'
-import { BrowserRouter as Router, Routes, Route, Link } from 'react-router-dom'
-import { AuthProvider } from './contexts/AuthContext'
-import MatchPreferencesPage from './pages/MatchPreferencesPage'
-import './App.css'
+import PublicRouter from "./routes/PublicRouter";
+import { BrowserRouter } from 'react-router-dom';
+function App() {
 
-function App() {
-  const [isNavOpen, setIsNavOpen] = useState(false)
-
-  return (
-    <AuthProvider>
-      <Router>
-        <div className="app-container">
-          <nav className="navbar">
-            <div className="logo">ClingClang</div>
-
-            <div className={`menu-toggle ${isNavOpen ? 'open' : ''}`} onClick={() => setIsNavOpen(!isNavOpen)}>
-              <span></span>
-              <span></span>
-              <span></span>
-            </div>
-
-            <ul className={`nav-links ${isNavOpen ? 'open' : ''}`}>
-              <li><Link to="/" onClick={() => setIsNavOpen(false)}>Home</Link></li>
-              <li><Link to="/preferences" onClick={() => setIsNavOpen(false)}>Match Preferences</Link></li>
-            </ul>
-          </nav>
-
-          <main className="main-content">
-            <Routes>
-              <Route path="/" element={<div className="home-page">Welcome to ClingClang!</div>} />
-              <Route path="/preferences" element={<MatchPreferencesPage />} />
-            </Routes>
-          </main>
-        </div>
-      </Router>
-    </AuthProvider>
-  )
-=======
-import { BrowserRouter } from "react-router-dom";
-import PublicRouter from "./routes/PublicRouter";
-
-function App() {
   return (
     <BrowserRouter>
       <PublicRouter />
     </BrowserRouter>
-  );
->>>>>>> c1a3e310
+  )
 }
 
 export default App;