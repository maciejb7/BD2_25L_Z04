import express, { Express } from "express";
import cookieParser from "cookie-parser";
import cors from "cors";
import { database } from "./db/database";
import logger from "./logger";
import { config } from "./config";
import authRouter from "./routers/auth.router";
import matchPreferenceRouter from "./routers/match-preference.router";
import recommendationRouter from "./routers/recommendation.router";
import userInteractionRouter from "./routers/user-interaction.router";
import { MatchPreferenceService } from "./services/match-preference.service";
import questionRouter from "./routers/question.router";
import hobbyRouter from "./routers/hobby.router";
import { HobbyService } from "./services/hobby.service";
import { QuestionService } from "./services/question.service";
import musicRouter from "./routers/music.router";
import locationRouter from "./routers/location.router";
import path from "path";
import fs from "fs";
import userRouter from "./routers/user.router";
import { errorHandler } from "./middlewares/error.handler";
import helmet from "helmet";
import hpp from "hpp";
import adminRouter from "./routers/admin.router";
import { scheduleDeleteExpiredPasswordResetLinks } from "./tasks/delete-expired-password-resets";
import { scheduleDeleteUnactiveExpiredAccounts } from "./tasks/delete-expired-unactive-accounts";

export const connectToDatabase = async () => {
  try {
    await database.authenticate();
    await database.sync({ force: config.TEST_MODE });
    logger.info("Połączono z bazą danych.");
  } catch (error) {
    logger.error("Błąd podczas łączenia z bazą danych: ", error);
    process.exit(1);
  }
};

export const initializeExpress = async (): Promise<Express> => {
  const app = express();

  app.use(helmet());

  app.use(
    cors({
      origin: config.CLIENT_URL,
      credentials: true,
    }),
  );

  app.use(hpp());

  app.use(cookieParser());

  app.use(express.json());

  addRouters(app);

  app.use(errorHandler);

  return app;
};

const onStart = async () => {
  initializeUploadsDirectory();

  await MatchPreferenceService.initializeMatchTypes();
  logger.info("Zainicjalizowano typy dopasowań.");

  await HobbyService.initializeHobbyData();
  logger.info("Zainicjalizowano dane hobby.");

<<<<<<< HEAD
  await QuestionService.initializeQuestionsData();
  logger.info("Zainicjalizowano pytania.");
=======
  scheduleCronTasks();
>>>>>>> 3e47218b
};

const startExpress = (app: Express) => {
  const appPort = config.SERVER_PORT;
  app.listen(appPort, () => {
    logger.info(`Uruchomiono serwer na porcie ${appPort}.`);
  });
};

const startServer = async () => {
  await connectToDatabase();
  const app = await initializeExpress();
  await onStart();
  startExpress(app);
};

const addRouters = (app: express.Application) => {
  app.use("/api/auth", authRouter);
  app.use("/api/user", userRouter);
  app.use("/api/admin", adminRouter);
  app.use("/api/match-preferences", matchPreferenceRouter);
  app.use("/api/recommendations", recommendationRouter);
  app.use("/api/interactions", userInteractionRouter);
  app.use("/api/questions", questionRouter);
  app.use("/api/hobbies", hobbyRouter);
  app.use("/api/music", musicRouter);
  app.use("/api/location", locationRouter);
};

/**
 * Schedules cron tasks for deleting expired password reset links
 * and deleting unactive expired accounts.
 */
const scheduleCronTasks = () => {
  scheduleDeleteExpiredPasswordResetLinks();
  scheduleDeleteUnactiveExpiredAccounts();
};

/**
 * Initializes the uploads directory and its subdirectories if they do not exist.
 */
const initializeUploadsDirectory = () => {
  const uploadsPath = path.join(__dirname, "..", "uploads");
  const avatarsPath = path.join(uploadsPath, "avatars");

  if (!fs.existsSync(uploadsPath)) {
    fs.mkdirSync(uploadsPath);
    logger.info("Utworzono katalog z uploadami, ponieważ nie istniał.", {
      service: "uploads",
    });
  }

  if (!fs.existsSync(avatarsPath)) {
    fs.mkdirSync(avatarsPath);
    logger.info(
      "Utworzono katalog z awatarami użytkowników, ponieważ nie istniał.",
      {
        service: "uploads",
      },
    );
  }

  logger.info("Foldery uploadów wczytane pomyślnie.", {
    service: "uploads",
  });
};

if (!config.TEST_MODE) startServer();<|MERGE_RESOLUTION|>--- conflicted
+++ resolved
@@ -70,12 +70,10 @@
   await HobbyService.initializeHobbyData();
   logger.info("Zainicjalizowano dane hobby.");
 
-<<<<<<< HEAD
+  scheduleCronTasks();
+
   await QuestionService.initializeQuestionsData();
   logger.info("Zainicjalizowano pytania.");
-=======
-  scheduleCronTasks();
->>>>>>> 3e47218b
 };
 
 const startExpress = (app: Express) => {
