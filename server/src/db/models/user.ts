--- conflicted
+++ resolved
@@ -182,9 +182,6 @@
     delete userData.givenLikes;
     delete userData.receivedLikes;
     delete userData.location;
-<<<<<<< HEAD
-    delete userData.userId;
-=======
     delete userData.answers;
 
     return userData;
@@ -204,9 +201,9 @@
     delete userData.givenLikes;
     delete userData.receivedLikes;
     delete userData.location;
+    delete userData.userId;
 
     userData.sessions = sessions;
->>>>>>> d6e3a8d5
 
     return userData;
   }
