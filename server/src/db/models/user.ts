<<<<<<< HEAD
import {
  DataType,
  Table,
  Model,
  Column,
  HasMany,
  PrimaryKey,
} from "sequelize-typescript";
=======
import { DataType, Table, Model, Column, HasMany, HasOne } from "sequelize-typescript";
>>>>>>> 46647930
import { Session } from "./session";
import { UserMatchPreference } from "./user_match_preference";
import { UserLike } from "./user_like";
import { UserLocation } from "./user_location";

export enum Gender {
  M = "male",
  F = "female",
}

export enum Role {
  ADMIN = "admin",
  USER = "user",
}

@Table({
  tableName: "users",
})
export class User extends Model {
  @PrimaryKey
  @Column({
    type: DataType.UUID,
    defaultValue: DataType.UUIDV4,
  })
  declare userId: string;

  @Column({
    type: DataType.STRING,
    unique: true,
    validate: {
      len: [3, 20],
    },
  })
  declare nickname: string;

  @Column({
    type: DataType.STRING,
    validate: {
      len: [2, 20],
    },
  })
  declare name: string;

  @Column({
    type: DataType.STRING,
    validate: {
      len: [2, 50],
    },
  })
  declare surname: string;

  @Column({
    type: DataType.STRING,
    unique: true,
    validate: {
      isEmail: true,
    },
  })
  declare email: string;

  @Column({
    type: DataType.STRING,
  })
  declare password: string;

  @Column({
    type: DataType.ENUM(...Object.values(Gender)),
  })
  declare gender: Gender;

  @Column({
    type: DataType.DATE,
  })
  declare birthDate: Date;

  @Column({
    type: DataType.ENUM(...Object.values(Role)),
    defaultValue: Role.USER,
  })
  declare role: Role;

  @Column({
    type: DataType.BOOLEAN,
    defaultValue: true,
  })
  declare isActive: boolean;

  @HasMany(() => Session, {
    onDelete: "CASCADE",
    foreignKey: "userId",
  })
  declare sessions: Session[];

  @HasMany(() => UserMatchPreference)
  declare matchPreferences: UserMatchPreference[];

  @HasMany(() => UserLike, { foreignKey: "likerId" })
  declare givenLikes: UserLike[];

  @HasMany(() => UserLike, { foreignKey: "likeeId" })
  declare receivedLikes: UserLike[];

  @HasOne(() => UserLocation, { foreignKey: "user_id" })
  declare location: UserLocation;

  public toJSON(): object {
    const userData = this.get({ plain: true });

    delete userData.password;
    delete userData.sessions;
    delete userData.isActive;
    delete userData.matchPreferences;
    delete userData.givenLikes;
    delete userData.receivedLikes;

    return userData;
  }
}<|MERGE_RESOLUTION|>--- conflicted
+++ resolved
@@ -1,4 +1,3 @@
-<<<<<<< HEAD
 import {
   DataType,
   Table,
@@ -6,10 +5,8 @@
   Column,
   HasMany,
   PrimaryKey,
+  HasOne
 } from "sequelize-typescript";
-=======
-import { DataType, Table, Model, Column, HasMany, HasOne } from "sequelize-typescript";
->>>>>>> 46647930
 import { Session } from "./session";
 import { UserMatchPreference } from "./user_match_preference";
 import { UserLike } from "./user_like";
