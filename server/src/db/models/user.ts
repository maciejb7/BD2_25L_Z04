import {
  DataType,
  Table,
  Model,
  Column,
  HasMany,
  PrimaryKey,
  HasOne,
} from "sequelize-typescript";
import { Session } from "./session";
<<<<<<< HEAD
import { UserMatchPreference } from "./user_match_preference";
import { UserLike } from "./user_like";
import { UserLocation } from "./user_location";
import { Answer } from "./answer";
=======
import { UserMatchPreference } from "./user-match-preference";
import { UserLike } from "./user-like";
import { UserLocation } from "./user-location";
import { PasswordResetLink } from "./password-reset-link";
import { AccountActivationLink } from "./account-activation-link";
import { AccountBan } from "./account-ban";
>>>>>>> 3e47218b

export enum Gender {
  M = "male",
  F = "female",
}

export enum Role {
  ADMIN = "admin",
  USER = "user",
  BANNED = "banned",
}

@Table({
  tableName: "users",
})
export class User extends Model {
  @PrimaryKey
  @Column({
    type: DataType.UUID,
    defaultValue: DataType.UUIDV4,
  })
  declare userId: string;

  @Column({
    type: DataType.STRING,
    unique: true,
    validate: {
      len: [3, 20],
    },
  })
  declare nickname: string;

  @Column({
    type: DataType.STRING,
    validate: {
      len: [2, 20],
    },
  })
  declare name: string;

  @Column({
    type: DataType.STRING,
    validate: {
      len: [2, 50],
    },
  })
  declare surname: string;

  @Column({
    type: DataType.STRING,
    unique: true,
    validate: {
      isEmail: true,
    },
  })
  declare email: string;

  @Column({
    type: DataType.STRING,
  })
  declare password: string;

  @Column({
    type: DataType.ENUM(...Object.values(Gender)),
  })
  declare gender: Gender;

  @Column({
    type: DataType.DATE,
  })
  declare birthDate: Date;

  @Column({
    type: DataType.ENUM(...Object.values(Role)),
    defaultValue: Role.USER,
  })
  declare role: Role;

  @Column({
    type: DataType.BOOLEAN,
    defaultValue: false,
  })
  declare isActive: boolean;

  @Column({
    type: DataType.INET,
    allowNull: true,
  })
  declare lastIp: string | null;

  @Column({
    type: DataType.STRING,
    allowNull: true,
  })
  declare lastDevice: string | null;

  @Column({
    type: DataType.DATE,
    allowNull: true,
  })
  declare lastLogin: Date | null;

  @HasMany(() => Session, {
    onDelete: "CASCADE",
    foreignKey: "userId",
  })
  declare sessions: Session[];

  @HasMany(() => PasswordResetLink, {
    foreignKey: "userId",
    onDelete: "CASCADE",
  })
  declare passwordResetLinks: PasswordResetLink[];

  @HasOne(() => AccountActivationLink, {
    foreignKey: "userId",
    onDelete: "CASCADE",
  })
  declare accountActivationLink: AccountActivationLink;

  @HasMany(() => AccountBan, {
    foreignKey: "givenBy",
    onDelete: "CASCADE",
  })
  declare accountBans: AccountBan[];

  @HasOne(() => AccountBan, {
    foreignKey: "givenTo",
    onDelete: "CASCADE",
  })
  declare accountBan: AccountBan;

  @HasMany(() => UserMatchPreference)
  declare matchPreferences: UserMatchPreference[];

  @HasMany(() => UserLike, { foreignKey: "likerId" })
  declare givenLikes: UserLike[];

  @HasMany(() => UserLike, { foreignKey: "likeeId" })
  declare receivedLikes: UserLike[];

  @HasOne(() => UserLocation, { foreignKey: "user_id" })
  declare location: UserLocation;

  @HasMany(() => Answer, {
    onDelete: "CASCADE",
    foreignKey: "userId",
  })
  declare answers: Answer[];

  public toJSON(): object {
    const userData = this.get({ plain: true });

    delete userData.password;
    delete userData.accountActivationLink;
    delete userData.passwordResetLinks;
    delete userData.lastIp;
    delete userData.lastDevice;
    delete userData.lastLogin;
    delete userData.sessions;
    delete userData.isActive;
    delete userData.accountBans;
    delete userData.accountBan;
    delete userData.matchPreferences;
    delete userData.givenLikes;
    delete userData.receivedLikes;
    delete userData.location;
    delete userData.answers;

    return userData;
  }

  public toJSONAdmin(): object {
    const sessions =
      this.sessions?.map((session: Session) => session.toJSON()) ?? [];

    const userData = this.get({ plain: true });

    delete userData.password;
    delete userData.accountActivationLink;
    delete userData.passwordResetLinks;
    delete userData.isActive;
    delete userData.matchPreferences;
    delete userData.givenLikes;
    delete userData.receivedLikes;
    delete userData.location;

    userData.sessions = sessions;

    return userData;
  }
}<|MERGE_RESOLUTION|>--- conflicted
+++ resolved
@@ -8,19 +8,13 @@
   HasOne,
 } from "sequelize-typescript";
 import { Session } from "./session";
-<<<<<<< HEAD
-import { UserMatchPreference } from "./user_match_preference";
-import { UserLike } from "./user_like";
-import { UserLocation } from "./user_location";
-import { Answer } from "./answer";
-=======
 import { UserMatchPreference } from "./user-match-preference";
 import { UserLike } from "./user-like";
 import { UserLocation } from "./user-location";
+import { Answer } from "./answer";
 import { PasswordResetLink } from "./password-reset-link";
 import { AccountActivationLink } from "./account-activation-link";
 import { AccountBan } from "./account-ban";
->>>>>>> 3e47218b
 
 export enum Gender {
   M = "male",
